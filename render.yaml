--- conflicted
+++ resolved
@@ -3,10 +3,10 @@
     name: arch-circare-api
     env: python
     rootDir: navigator
-    branch: render-fixes
+    branch: main
     autoDeploy: true
     buildCommand: pip install -r requirements.txt
-    startCommand: uvicorn app.main:app --host 0.0.0.0 --port $PORT
+    startCommand: uvicorn app.main:app --host 0.0.0.0 --port 
     plan: starter
     healthCheckPath: /healthz
     envVars:
@@ -31,15 +31,10 @@
 
   - type: web
     name: arch-circare-ui
-<<<<<<< HEAD
-    runtime: static
-    rootDir: Arch-Circare-v2/ui-v2
-=======
     env: static
     rootDir: ui-v2
-    branch: ui-deploy-test
+    branch: main
     autoDeploy: true
->>>>>>> 8b48ed59
     buildCommand: npm ci --no-audit --no-fund && npm run build
     staticPublishPath: build
     envVars:
